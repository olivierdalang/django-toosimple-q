--- conflicted
+++ resolved
@@ -373,11 +373,8 @@
   - feature: queue tasks for later (`mytask.queue(due=now()+timedelta(hours=2))`)
   - feature: assign queues to schedules (`@schedule_task(queue="schedules")`)
   - feature: allow manual schedules that are only run manually through the admin  (`@schedule_task(cron="manual")`)
-<<<<<<< HEAD
   - feature: custom permissions to force run schedules and to requeue tasks
-=======
   - feature: log admin actions
->>>>>>> 07370e1e
   - refactor: removed non-execution related data from the database (clarifying the fact tha the source of truth is the registry)
   - refactor: better support for concurrent workers
   - refactor: better names for models and decorators
