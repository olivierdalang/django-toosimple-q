# Django Too Simple Queue

[![PyPI version](https://badge.fury.io/py/django-toosimple-q.svg)](https://pypi.org/project/django-toosimple-q/) ![Workflow](https://github.com/olivierdalang/django-toosimple-q/workflows/ci/badge.svg)

This packages provides a simplistic task queue and scheduler for Django.

It is geared towards basic apps, where simplicity primes. The package offers simple decorator syntax, including cron-like schedules.

Features :

- no celery/redis/rabbitmq/whatever... just Django !
- clean decorator syntax to register tasks and schedules
- simple queuing syntax
- cron-like scheduling
- tasks.py autodiscovery
- django admin integration
- tasks results stored using the Django ORM
- replacement tasks on interruption

Limitations :

- no multithreading yet (but running multiple workers should work)
- not well suited for projects spawning a high volume of tasks

Compatibility:

- Django 3.2 and 4.0
- Python 3.8, 3.9, 3.10

## Installation

Install the library :
```shell
pip install django-toosimple-q
```

Enable the app in `settings.py` :
```python
INSTALLED_APPS = [
    # ...
    'django_toosimple_q',
    # ...
]
```

## Quickstart

Tasks need to be registered using the `@register_task()` decorator. Once registered, they can be added to the queue by calling the `.queue()` function.

```python
from django_toosimple_q.decorators import register_task

# Register a task
@register_task()
def my_task(name):
    return f"Hello {name} !"

# Enqueue tasks
my_task.queue("John")
my_task.queue("Peter")
```

Registered tasks can be scheduled from code using this cron-like syntax :
```python
from django_toosimple_q.decorators import register_task, schedule_task

# Register and schedule tasks (each morning at 8:30)
@schedule_task(cron="30 8 * * *", args=['John'])
@register_task()
def morning_routine(name):
    return f"Good morning {name} !"
```

To consume the tasks, you need to run at least one worker :
```shell
python manage.py worker
```
The workers will take care of adding scheduled tasks to the queue when needed, and will execute the tasks.

The package autoloads `tasks.py` from all installed apps. While this is the recommended place to define your tasks, you can do so from anywhere in your code.

## Advanced usage

### Tasks

You can optionnaly give a custom name to your tasks. This is required when your task is defined in a local scope.
```python
@register_task(name="my_favourite_task")
def my_task():
    ...
```

You can set task priorities.
```python
@register_task(priority=0)
def my_favourite_task():
    ...

@register_task(priority=1)
def my_other_task():
    ...

# Enqueue tasks
my_other_task.queue()
my_favourite_task.queue()  # will be executed before the other one
```

You can define `retries=N` and `retry_delay=S` to retry the task in case of failure. The delay (in second) will double on each failure.

```python
@register_task(retries=10, retry_delay=60)
def download_data():
    ...
```

You can mark a task as `unique=True` if the task shouldn't be queued again if already queued with the same arguments. This is usefull for tasks such as cleaning or refreshing.

```python
@register_task(unique=True)
def cleanup():
    ...

cleanup.queue()
cleanup.queue()  # this will be ignored as long as the first one is still queued
```

You can assign tasks to specific queues, and then have your worker only consume tasks from specific queues using `--queue myqueue` or `--exclude_queue myqueue`. By default, workers consume all tasks.

```python
@register_task(queue='long_running')
def long_task():
    ...

@register_task()
def short_task():
    ...

# Then run those with these workers, so that long
# running tasks don't prevent short running tasks
# from being run :
# manage.py worker --exclude_queue long_running
# manage.py worker
```

You can enqueue tasks with a specific due date.
```python
@register_task()
def my_task():
    ...

# Enqueue tasks
from datetime import datetime, timedelta
my_task.queue("John", due=datetime.now() + timedelta(hours=1))
```

The `queue()` function returns a `TaskExec` model instance, which holds information about the task execution, including the task result.

```python
from django.core.management import call_command
from django_toosimple_q.models import TaskExec

@register_task()
def multiply(a, b):
    return a * b

t = multiply.queue(3, 4)

assert t.state == TaskExec.States.QUEUED
assert t.result == None

call_command("worker", "--until_done")  # equivalent to `python manage.py worker --until_done`

t.refresh_from_db()
assert t.state == TaskExec.States.SUCCEEDED
assert t.result == 12
```

### Schedules

You may define multiple schedules for the same task. In this case, it is mandatory to specify a unique name :

```python
@schedule_task(name="afternoon_routine", cron="30 16 * * *", args=['afternoon'])
@schedule_task(name="morning_routine", cron="30 8 * * *", args=['morning'])
@register_task()
def my_task(time_of_day):
    return f"Good {time_of_day} John !"
```

By default, `last_run` is set to `now()` on schedule creation. This means they will only run on next cron occurence. If you need your schedules to be run as soon as possible after initialisation, you can specify `run_on_creation=True`.

```python
@schedule_task(cron="30 8 * * *", run_on_creation=True)
@register_task()
def my_task():
    ...
```

By default, if some crons where missed (e.g. after a server shutdown or if the workers can't keep up with all tasks), the missed tasks will be lost. If you need the tasks to catch up, set `catch_up=True`.

```python
@schedule_task(cron="30 8 * * *", catch_up=True)
@register_task()
def my_task():
    ...
```

You may get the schedule's cron datetime provided as a keyword argument to the task using the `datetime_kwarg` argument. This is often useful in combination with catch_up, for things like report generation. Remember to treat the case where the argument is `None` (which happens when the task is run outside of the schedule).

```python
@schedule_task(cron="30 8 * * *", datetime_kwarg="scheduled_on", catch_up=True)
@register_task()
def my_task(scheduled_on):
    if scheduled_on:
        return f"This was scheduled for {scheduled_on.isoformat()}."
    else:
        return "This was not scheduled."
```

Similarly to tasks, you can assign schedules to specific queues, and then have your worker only consume tasks from specific queues using `--queue myqueue` or `--exclude_queue myqueue`.

```python
@schedule_task(cron="30 8 * * *", queue='scheduler')
@register_task(queue='worker')
def task():
    ...

# Then run those with these workers
# manage.py worker --queue scheduler
# manage.py worker --queue worker
```

Schedule's cron support a non-standard sixth argument for seconds  :
```python
from django_toosimple_q.decorators import register_task, schedule_task

# A schedule running every 15 seconds
@schedule_task(cron="* * * * * */15")
@register_task()
def morning_routine():
    return f"15 seconds passed !"
```

Schedule's cron can also be set to `manual` in which case it never runs, but can only be triggered manually from the admin :
```python
from django_toosimple_q.decorators import register_task, schedule_task

# A schedule that only runs when manually triggered
@schedule_task(cron="manual")
@register_task()
def for_special_occasions():
    return f"this was triggered manually !"
```

### Management comment

Besides standard django management commands arguments, the management command supports following arguments.

```
usage: manage.py worker [--queue QUEUE | --exclude_queue EXCLUDE_QUEUE]
                        [--tick TICK]
                        [--once | --until_done]
                        [--label LABEL]
                        [--timeout TIMEOUT]

optional arguments:
  --queue QUEUE         which queue to run (can be used several times, all
                        queues are run if not provided)
  --exclude_queue EXCLUDE_QUEUE
                        which queue not to run (can be used several times, all
                        queues are run if not provided)
  --tick TICK           frequency in seconds at which the database is checked
                        for new tasks/schedules
  --once                run once then exit (useful for debugging)
  --until_done          run until no tasks are available then exit (useful for
                        debugging)
  --label LABEL         the name of the worker to help identifying it ('{pid}'
                        will be replaced by the process id)
  --timeout TIMEOUT     the time in seconds after which this worker will be considered
                        offline (set this to a value higher than the longest tasks this
                        worker will execute)
```

## Contrib apps

### django_toosimple_q.contrib.mail

A queued email backend to send emails asynchronously, preventing your website from failing completely in case the upstream backend is down.

Enable and configure the app in `settings.py` :
```python
INSTALLED_APPS = [
    # ...
    'django_toosimple_q.contrib.mail',
    # ...
]

EMAIL_BACKEND = 'django_toosimple_q.contrib.mail.backends.QueueBackend'

# Actual Django email backend used, defaults to django.core.mail.backends.smtp.EmailBackend, see https://docs.djangoproject.com/en/3.2/ref/settings/#email-backend
TOOSIMPLEQ_EMAIL_BACKEND = 'django.core.mail.backends.smtp.EmailBackend'
```

Head to the [Django documentation](https://docs.djangoproject.com/en/4.0/topics/email/) for usage.

## Dev

### Automated tests

To run tests, we recommend using Docker :
```shell
docker compose build
# run all tests
docker compose run django test
# or to run just a specific test
docker compose run django test django_toosimple_q.tests.tests_worker.TestWorker
```

Tests are run automatically on github.

### Manual testing

Manual testing can be done like this:

```shell
# start a dev server and a worker
docker compose build
docker compose run django migrate
docker compose run django createsuperuser
docker compose up
```

Then connect on 127.0.0.1:8000/admin/

### Without docker

To run tests locally without Docker (by default, tests runs against an in-memory sqlite database):

```shell
pip install -r requirements-dev.txt
python manage.py test
```

### Contribute

Code style is done with pre-commit :
```shell
pip install -r requirements-dev.txt
pre-commit install
```

## Internals

### Terms

**Task**: a callable with a known name in the *registry*. These are typically registered in `tasks.py`.

**TaskExecution**: a specific planned or past call of a *task*, including inputs (arguments) and outputs. This is a model, whose instanced are typically created using `mycallable.queue()` or from schedules.

**Schedule**: a configuration for repeated execution of *tasks*. These are typically configured in `tasks.py`.

**ScheduleExecution**: the last execution of a *schedule* (e.g. keeps track of the last time a schedule actually lead to generate a task execution).  This is a model, whose instances are created by the worker.

**Registry**: a dictionary keeping all registered schedules and tasks.

**Worker**: a management command that executes schedules and tasks on a regular basis.


## Changelog

- 2023-12-04 : v1.0.0b **⚠ BACKWARDS INCOMPATIBLE RELEASE ⚠**
  - feature: added workerstatus to the admin, allowing to monitor workers
  - feature: queue tasks for later (`mytask.queue(due=now()+timedelta(hours=2))`)
  - feature: assign queues to schedules (`@schedule_task(queue="schedules")`)
<<<<<<< HEAD
  - feature: support windows
=======
  - feature: allow manual schedules that are only run manually through the admin  (`@schedule_task(cron="manual")`)
>>>>>>> af996322
  - refactor: removed non-execution related data from the database (clarifying the fact tha the source of truth is the registry)
  - refactor: better support for concurrent workers
  - refactor: better names for models and decorators
  - infra: included a demo project
  - infra: improved testing, including for concurrency behaviour
  - infra: updated compatibility to Django 3.2/4.1/4.2 and Python 3.8-3.11
  - quick migration guide:
    - rename `@schedule` -> `@schedule_task`
    - task name must now be provided as a kwarg: `@register_task("mytask")` -> `@register_task(name="mytask")`)
    - replace `@schedule_task(..., last_check=None)` -> `@schedule_task(..., run_on_creation=True)`
    - models: `Schedule` -> `ScheduleExec` and `Task` -> `TaskExec`
    - renamed `ScheduleExec.last_run` to `ScheduleExec.last_task`

- 2022-03-24 : v0.4.0
  - made `last_check` and `last_run` optional in the admin
  - defined `id` fields

- 2021-07-15 : v0.3.0
  - added `contrib.mail`
  - task replacement now tracked with a FK instead of a state
  - also run tests on postgres
  - added `datetime_kwarg` argument to schedules

- 2021-06-11 : v0.2.0
  - added `retries`, `retry_delay` options for tasks
  - improve logging

- 2020-11-12 : v0.1.0
  - fixed bug where updating schedule failed
  - fixed worker not doing all available tasks for each tick
  - added --tick argument
  - enforce uniqueness of schedule<|MERGE_RESOLUTION|>--- conflicted
+++ resolved
@@ -372,11 +372,8 @@
   - feature: added workerstatus to the admin, allowing to monitor workers
   - feature: queue tasks for later (`mytask.queue(due=now()+timedelta(hours=2))`)
   - feature: assign queues to schedules (`@schedule_task(queue="schedules")`)
-<<<<<<< HEAD
   - feature: support windows
-=======
   - feature: allow manual schedules that are only run manually through the admin  (`@schedule_task(cron="manual")`)
->>>>>>> af996322
   - refactor: removed non-execution related data from the database (clarifying the fact tha the source of truth is the registry)
   - refactor: better support for concurrent workers
   - refactor: better names for models and decorators
