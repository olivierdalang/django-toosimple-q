# Django Too Simple Queue

[![PyPI version](https://badge.fury.io/py/django-toosimple-q.svg)](https://pypi.org/project/django-toosimple-q/) ![Workflow](https://github.com/olivierdalang/django-toosimple-q/workflows/ci/badge.svg)

This packages provides a simplistic task queue and scheduler for Django.

It is geared towards basic apps, where simplicity primes. The package offers simple decorator syntax, including cron-like schedules.

Features :

- no celery/redis/rabbitmq/whatever... just Django !
- clean decorator syntax to register tasks and schedules
- simple queuing syntax
- cron-like scheduling
- tasks.py autodiscovery
- django admin integration
- tasks results stored using the Django ORM
- replacement tasks on interruption

Limitations :

- no multithreading yet (but running multiple workers should work)
- not well suited for projects spawning a high volume of tasks

Compatibility:

- Django 3.2 and 4.0
- Python 3.8, 3.9, 3.10

## Installation

Install the library :
```shell
pip install django-toosimple-q
```

Enable the app in `settings.py` :
```python
INSTALLED_APPS = [
    # ...
    'django_toosimple_q',
    # ...
]
```

## Quickstart

Tasks need to be registered using the `@register_task()` decorator. Once registered, they can be added to the queue by calling the `.queue()` function.

```python
from django_toosimple_q.decorators import register_task

# Register a task
@register_task()
def my_task(name):
    return f"Hello {name} !"

# Enqueue tasks
my_task.queue("John")
my_task.queue("Peter")
```

Registered tasks can be scheduled from code using this cron-like syntax :
```python
from django_toosimple_q.decorators import register_task, schedule_task

# Register and schedule tasks (each morning at 8:30)
@schedule_task(cron="30 8 * * *", args=['John'])
@register_task()
def morning_routine(name):
    return f"Good morning {name} !"
```

To consume the tasks, you need to run at least one worker :
```shell
python manage.py worker
```
The workers will take care of adding scheduled tasks to the queue when needed, and will execute the tasks.

The package autoloads `tasks.py` from all installed apps. While this is the recommended place to define your tasks, you can do so from anywhere in your code.

## Advanced usage

### Tasks

You can optionnaly give a custom name to your tasks. This is required when your task is defined in a local scope.
```python
@register_task(name="my_favourite_task")
def my_task():
    ...
```

You can set task priorities.
```python
@register_task(priority=0)
def my_favourite_task():
    ...

@register_task(priority=1)
def my_other_task():
    ...

# Enqueue tasks
my_other_task.queue()
my_favourite_task.queue()  # will be executed before the other one
```

You can define `retries=N` and `retry_delay=S` to retry the task in case of failure. The delay (in second) will double on each failure.

```python
@register_task(retries=10, retry_delay=60)
def download_data():
    ...
```

You can mark a task as `unique=True` if the task shouldn't be queued again if already queued with the same arguments. This is usefull for tasks such as cleaning or refreshing.

```python
@register_task(unique=True)
def cleanup():
    ...

cleanup.queue()
cleanup.queue()  # this will be ignored as long as the first one is still queued
```

You can assign tasks to specific queues, and then have your worker only consume tasks from specific queues using `--queue myqueue` or `--exclude_queue myqueue`. By default, workers consume all tasks.

```python
@register_task(queue='long_running')
def long_task():
    ...

@register_task()
def short_task():
    ...

# Then run those with these workers, so that long
# running tasks don't prevent short running tasks
# from being run :
# manage.py worker --exclude_queue long_running
# manage.py worker
```

You can enqueue tasks with a specific due date.
```python
@register_task()
def my_task():
    ...

# Enqueue tasks
from datetime import datetime, timedelta
my_task.queue("John", due=datetime.now() + timedelta(hours=1))
```

The `queue()` function returns a `TaskExec` model instance, which holds information about the task execution, including the task result.

```python
from django.core.management import call_command
from django_toosimple_q.models import TaskExec

@register_task()
def multiply(a, b):
    return a * b

t = multiply.queue(3, 4)

assert t.state == TaskExec.States.QUEUED
assert t.result == None

call_command("worker", "--until_done")  # equivalent to `python manage.py worker --until_done`

t.refresh_from_db()
assert t.state == TaskExec.States.SUCCEEDED
assert t.result == 12
```

### Schedules

You may define multiple schedules for the same task. In this case, it is mandatory to specify a unique name :

```python
@schedule_task(name="afternoon_routine", cron="30 16 * * *", args=['afternoon'])
@schedule_task(name="morning_routine", cron="30 8 * * *", args=['morning'])
@register_task()
def my_task(time_of_day):
    return f"Good {time_of_day} John !"
```

By default, `last_run` is set to `now()` on schedule creation. This means they will only run on next cron occurence. If you need your schedules to be run as soon as possible after initialisation, you can specify `run_on_creation=True`.

```python
@schedule_task(cron="30 8 * * *", run_on_creation=True)
@register_task()
def my_task():
    ...
```

By default, if some crons where missed (e.g. after a server shutdown or if the workers can't keep up with all tasks), the missed tasks will be lost. If you need the tasks to catch up, set `catch_up=True`.

```python
@schedule_task(cron="30 8 * * *", catch_up=True)
@register_task()
def my_task():
    ...
```

You may get the schedule's cron datetime provided as a keyword argument to the task using the `datetime_kwarg` argument. This is often useful in combination with catch_up, for things like report generation. Remember to treat the case where the argument is `None` (which happens when the task is run outside of the schedule).

```python
@schedule_task(cron="30 8 * * *", datetime_kwarg="scheduled_on", catch_up=True)
@register_task()
def my_task(scheduled_on):
    if scheduled_on:
        return f"This was scheduled for {scheduled_on.isoformat()}."
    else:
        return "This was not scheduled."
```

Similarly to tasks, you can assign schedules to specific queues, and then have your worker only consume tasks from specific queues using `--queue myqueue` or `--exclude_queue myqueue`.

```python
@schedule_task(cron="30 8 * * *", queue='scheduler')
@register_task(queue='worker')
def task():
    ...

# Then run those with these workers
# manage.py worker --queue scheduler
# manage.py worker --queue worker
```

Schedule's cron support a non-standard sixth argument for seconds  :
```python
from django_toosimple_q.decorators import register_task, schedule_task

# A schedule running every 15 seconds
@schedule_task(cron="* * * * * */15")
@register_task()
def morning_routine():
    return f"15 seconds passed !"
```

### Management comment

Besides standard django management commands arguments, the management command supports following arguments.

```
usage: manage.py worker [--queue QUEUE | --exclude_queue EXCLUDE_QUEUE]
                        [--tick TICK]
                        [--once | --until_done]
                        [--label LABEL]
                        [--timeout TIMEOUT]

optional arguments:
  --queue QUEUE         which queue to run (can be used several times, all
                        queues are run if not provided)
  --exclude_queue EXCLUDE_QUEUE
                        which queue not to run (can be used several times, all
                        queues are run if not provided)
  --tick TICK           frequency in seconds at which the database is checked
                        for new tasks/schedules
  --once                run once then exit (useful for debugging)
  --until_done          run until no tasks are available then exit (useful for
                        debugging)
  --label LABEL         the name of the worker to help identifying it ('{pid}'
                        will be replaced by the process id)
  --timeout TIMEOUT     the time in seconds after which this worker will be considered
                        offline (set this to a value higher than the longest tasks this
                        worker will execute)
```

## Contrib apps

### django_toosimple_q.contrib.mail

A queued email backend to send emails asynchronously, preventing your website from failing completely in case the upstream backend is down.

Enable and configure the app in `settings.py` :
```python
INSTALLED_APPS = [
    # ...
    'django_toosimple_q.contrib.mail',
    # ...
]

EMAIL_BACKEND = 'django_toosimple_q.contrib.mail.backends.QueueBackend'

# Actual Django email backend used, defaults to django.core.mail.backends.smtp.EmailBackend, see https://docs.djangoproject.com/en/3.2/ref/settings/#email-backend
TOOSIMPLEQ_EMAIL_BACKEND = 'django.core.mail.backends.smtp.EmailBackend'
```

Head to the [Django documentation](https://docs.djangoproject.com/en/4.0/topics/email/) for usage.

## Dev

### Automated tests

To run tests, we recommend using Docker :
```shell
docker compose build
# run all tests
docker compose run django test
# or to run just a specific test
docker compose run django test django_toosimple_q.tests.tests_worker.TestWorker
```

Tests are run automatically on github.

### Manual testing

Manual testing can be done like this:

```shell
# start a dev server and a worker
docker compose build
docker compose run django migrate
docker compose run django createsuperuser
docker compose up
```

Then connect on 127.0.0.1:8000/admin/

### Without docker

To run tests locally without Docker (by default, tests runs against an in-memory sqlite database):

```shell
pip install -r requirements-dev.txt
python manage.py test
```

### Contribute

Code style is done with pre-commit :
```shell
pip install -r requirements-dev.txt
pre-commit install
```

## Internals

### Terms

**Task**: a callable with a known name in the *registry*. These are typically registered in `tasks.py`.

**TaskExecution**: a specific planned or past call of a *task*, including inputs (arguments) and outputs. This is a model, whose instanced are typically created using `mycallable.queue()` or from schedules.

**Schedule**: a configuration for repeated execution of *tasks*. These are typically configured in `tasks.py`.

**ScheduleExecution**: the last execution of a *schedule* (e.g. keeps track of the last time a schedule actually lead to generate a task execution).  This is a model, whose instances are created by the worker.

**Registry**: a dictionary keeping all registered schedules and tasks.

**Worker**: a management command that executes schedules and tasks on a regular basis.


## Changelog

- 2023-12-04 : v1.0.0b **⚠ BACKWARDS INCOMPATIBLE RELEASE ⚠**
  - feature: added workerstatus to the admin, allowing to monitor workers
  - feature: queue tasks for later (`mytask.queue(due=now()+timedelta(hours=2))`)
  - feature: assign queues to schedules (`@schedule_task(queue="schedules")`)
<<<<<<< HEAD
  - feature: auto-reload when DEBUG is true
  - feature: support windows
=======
>>>>>>> 6867a8f1
  - refactor: removed non-execution related data from the database (clarifying the fact tha the source of truth is the registry)
  - refactor: better support for concurrent workers
  - refactor: better names for models and decorators
  - infra: included a demo project
  - infra: improved testing, including for concurrency behaviour
  - infra: updated compatibility to Django 3.2/4.1/4.2 and Python 3.8-3.11
  - quick migration guide:
    - rename `@schedule` -> `@schedule_task`
    - task name must now be provided as a kwarg: `@register_task("mytask")` -> `@register_task(name="mytask")`)
    - replace `@schedule_task(..., last_check=None)` -> `@schedule_task(..., run_on_creation=True)`
    - models: `Schedule` -> `ScheduleExec` and `Task` -> `TaskExec`
    - renamed `ScheduleExec.last_run` to `ScheduleExec.last_task`

- 2022-03-24 : v0.4.0
  - made `last_check` and `last_run` optional in the admin
  - defined `id` fields

- 2021-07-15 : v0.3.0
  - added `contrib.mail`
  - task replacement now tracked with a FK instead of a state
  - also run tests on postgres
  - added `datetime_kwarg` argument to schedules

- 2021-06-11 : v0.2.0
  - added `retries`, `retry_delay` options for tasks
  - improve logging

- 2020-11-12 : v0.1.0
  - fixed bug where updating schedule failed
  - fixed worker not doing all available tasks for each tick
  - added --tick argument
  - enforce uniqueness of schedule<|MERGE_RESOLUTION|>--- conflicted
+++ resolved
@@ -361,11 +361,7 @@
   - feature: added workerstatus to the admin, allowing to monitor workers
   - feature: queue tasks for later (`mytask.queue(due=now()+timedelta(hours=2))`)
   - feature: assign queues to schedules (`@schedule_task(queue="schedules")`)
-<<<<<<< HEAD
-  - feature: auto-reload when DEBUG is true
   - feature: support windows
-=======
->>>>>>> 6867a8f1
   - refactor: removed non-execution related data from the database (clarifying the fact tha the source of truth is the registry)
   - refactor: better support for concurrent workers
   - refactor: better names for models and decorators
