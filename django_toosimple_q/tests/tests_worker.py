--- conflicted
+++ resolved
@@ -1,14 +1,7 @@
-<<<<<<< HEAD
-import inspect
 import os
 import signal
 import time
 import unittest
-from datetime import timedelta
-=======
-import signal
-import time
->>>>>>> 6867a8f1
 
 from django.core import management
 from freezegun import freeze_time
